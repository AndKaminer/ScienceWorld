--- conflicted
+++ resolved
@@ -321,7 +321,6 @@
         if (numMoves > self.envStepLimit):
             isCompleted = True
 
-<<<<<<< HEAD
         # New: Handle this in the API rather than the agent -- if the score is less than zero, then set the isCompleted flag to true. 
         if (score < 0):
             isCompleted = True
@@ -330,8 +329,6 @@
         #print("score: " + str(score))
         #print("moves: " + str(numMoves))
 
-=======
->>>>>>> fca63f3e
         # Mirror of Jericho API
         infos = {'moves': numMoves,
                  'score': score,
